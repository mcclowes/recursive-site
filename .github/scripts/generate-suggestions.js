const fs = require('fs');
const path = require('path');
const axios = require('axios');

// Configuration
const OPENAI_API_KEY = process.env.OPENAI_API_KEY;
const GITHUB_TOKEN = process.env.GITHUB_TOKEN;
const MAX_TOKENS = 12000; // Higher limit for GPT-3.5-turbo (16k context window)

if (!OPENAI_API_KEY) {
  console.error('OPENAI_API_KEY environment variable is required');
  process.exit(1);
}

// Simple token estimation (rough approximation: 1 token ≈ 4 characters)
function estimateTokens(text) {
  return Math.ceil(text.length / 4);
}

// Function to get repository information
async function getRepositoryInfo() {
  try {
    const response = await axios.get(
      'https://api.github.com/repos/mcclowes/recursive-site',
      {
        headers: {
          Authorization: `token ${GITHUB_TOKEN}`,
          Accept: 'application/vnd.github.v3+json',
        },
      }
    );
    return response.data;
  } catch (error) {
    console.error('Error fetching repository info:', error.message);
    return null;
  }
}

// Function to analyze repository structure (optimized for token usage)
function analyzeRepositoryStructure() {
  const analysis = {
    files: [],
    directories: [],
    fileTypes: {},
    totalFiles: 0,
    totalDirectories: 0,
    topLevelItems: [],
  };

  function scanDirectory(dirPath, relativePath = '', depth = 0) {
    try {
      const items = fs.readdirSync(dirPath);

      // Limit depth to avoid scanning too deep
      if (depth > 3) return;

      // Limit items per directory to avoid overwhelming context
      const maxItemsPerDir = depth === 0 ? 50 : 20;
      const limitedItems = items.slice(0, maxItemsPerDir);

      for (const item of limitedItems) {
        const fullPath = path.join(dirPath, item);
        const relativeItemPath = path.join(relativePath, item);

        if (item.startsWith('.') && item !== '.git') {
          continue; // Skip hidden files except .git
        }

        const stats = fs.statSync(fullPath);

        if (stats.isDirectory()) {
          if (depth === 0) {
            analysis.topLevelItems.push(relativeItemPath);
          }
          analysis.directories.push(relativeItemPath);
          analysis.totalDirectories++;
          scanDirectory(fullPath, relativeItemPath, depth + 1);
        } else {
          analysis.files.push(relativeItemPath);
          analysis.totalFiles++;

          const ext = path.extname(item).toLowerCase();
          analysis.fileTypes[ext] = (analysis.fileTypes[ext] || 0) + 1;
        }
      }
    } catch (error) {
      console.error(`Error scanning directory ${dirPath}:`, error.message);
    }
  }

  scanDirectory('.');
  return analysis;
}

// Function to analyze current project features
function analyzeProjectFeatures() {
  const features = {
    codeEditor: false,
    apiAnalysis: false,
    multiLanguage: false,
    realTimeAnalysis: false,
    aiIntegration: false,
    testingFramework: false,
    deployment: false,
    authentication: false,
    collaboration: false,
    analytics: false,
  };

  try {
    // Check for code editor
    const pageContent = fs.readFileSync('src/app/page.tsx', 'utf8');
    if (
      pageContent.includes('SimpleCodeEditor') ||
      pageContent.includes('monaco')
    ) {
      features.codeEditor = true;
    }

    // Check for API analysis
    if (fs.existsSync('src/app/api/analyze/route.ts')) {
      features.apiAnalysis = true;
    }

    // Check for multi-language support
    if (
      pageContent.includes('javascript') &&
      pageContent.includes('python') &&
      pageContent.includes('typescript')
    ) {
      features.multiLanguage = true;
    }

    // Check for real-time features
    if (pageContent.includes('useState') && pageContent.includes('useEffect')) {
      features.realTimeAnalysis = true;
    }

    // Check for AI integration
    const analyzeContent = fs.readFileSync(
      'src/app/api/analyze/route.ts',
      'utf8'
    );
    if (
      analyzeContent.includes('openai') ||
      analyzeContent.includes('claude') ||
      analyzeContent.includes('gemini')
    ) {
      features.aiIntegration = true;
    }

    // Check for testing
    if (fs.existsSync('jest.config.js') || fs.existsSync('__tests__')) {
      features.testingFramework = true;
    }

    // Check for deployment config
    if (
      fs.existsSync('vercel.json') ||
      fs.existsSync('netlify.toml') ||
      fs.existsSync('Dockerfile')
    ) {
      features.deployment = true;
    }
  } catch (error) {
    console.error('Error analyzing project features:', error.message);
  }

  return features;
}

// Function to get project roadmap insights
function getProjectRoadmap() {
  const roadmap = [];

  try {
    const readmeContent = fs.readFileSync('README.md', 'utf8');

    // Extract "What's Next" section
    const whatsNextMatch = readmeContent.match(
      /## 📈 What's Next\?(.*?)(?=##|$)/s
    );
    if (whatsNextMatch) {
      const whatsNext = whatsNextMatch[1];
      const items = whatsNext.match(/- ([^\n]+)/g);
      if (items) {
        roadmap.push(...items.map(item => item.replace(/^- /, '')));
      }
    }

    // Extract TODO comments from code
    const todoPattern = /\/\/\s*TODO:?\s*([^\n]+)/gi;
    const files = ['src/app/page.tsx', 'src/app/api/analyze/route.ts'];

    files.forEach(file => {
      try {
        const content = fs.readFileSync(file, 'utf8');
        const todos = content.match(todoPattern);
        if (todos) {
          roadmap.push(
            ...todos.map(todo => todo.replace(/\/\/\s*TODO:?\s*/, ''))
          );
        }
      } catch (e) {
        // File might not exist
      }
    });
  } catch (error) {
    console.error('Error getting project roadmap:', error.message);
  }

  return roadmap;
}

// Function to read important files (optimized for token usage)
function readImportantFiles() {
  const importantFiles = [
    'README.md',
    'package.json',
    'package-lock.json',
    'yarn.lock',
    'requirements.txt',
    'Pipfile',
    'pyproject.toml',
    'Cargo.toml',
    'go.mod',
    'Gemfile',
    'composer.json',
    'docker-compose.yml',
    'Dockerfile',
    '.gitignore',
    'LICENSE',
    'src/app/page.tsx',
    'src/app/api/analyze/route.ts',
    'next.config.ts',
    'tailwind.config.ts',
  ];

  const fileContents = {};
  let totalTokens = 0;

  for (const file of importantFiles) {
    try {
      if (fs.existsSync(file)) {
        let content = fs.readFileSync(file, 'utf8');

        // Limit file content to reduce tokens, but keep more for key files
        let maxCharsPerFile = 500;
        if (file === 'README.md') maxCharsPerFile = 1000;
        if (file === 'package.json') maxCharsPerFile = 800;
        if (file.endsWith('.tsx') || file.endsWith('.ts'))
          maxCharsPerFile = 1200;

        if (content.length > maxCharsPerFile) {
          content = content.substring(0, maxCharsPerFile) + '...';
        }

        const fileTokens = estimateTokens(content);
        if (totalTokens + fileTokens > MAX_TOKENS * 0.4) {
          // Use 40% of tokens for file contents
          console.log(
            `⚠️ Stopping file reading to stay within token limits (${totalTokens} tokens used)`
          );
          break;
        }

        fileContents[file] = content;
        totalTokens += fileTokens;
      }
    } catch (error) {
      console.error(`Error reading ${file}:`, error.message);
    }
  }

  return fileContents;
}

// Function to check for existing similar issues
async function checkForExistingIssues(suggestions) {
  try {
    // Get recent issues with ai-suggestion label
<<<<<<< HEAD
    const response = await axios.get(
      'https://api.github.com/repos/mcclowes/recursive-site/issues',
      {
        headers: {
          Authorization: `token ${GITHUB_TOKEN}`,
          Accept: 'application/vnd.github.v3+json',
        },
        params: {
          state: 'open',
          labels: 'ai-suggestion',
          per_page: 10,
          sort: 'created',
          direction: 'desc',
        },
=======
    const response = await axios.get('https://api.github.com/repos/mcclowes/recursive-site/issues', {
      headers: {
        'Authorization': `token ${GITHUB_TOKEN}`,
        'Accept': 'application/vnd.github.v3+json'
      },
      params: {
        state: 'open',
        labels: 'ai-suggestion',
        per_page: 15,  // Increased to check more issues
        sort: 'created',
        direction: 'desc'
>>>>>>> 3f52268e
      }
    );

    const recentIssues = response.data;

    if (recentIssues.length === 0) {
      console.log('No existing AI suggestion issues found');
      return false;
    }

<<<<<<< HEAD
    // Extract key topics from current suggestions
    const currentTopics = extractTopics(suggestions);

    // Check each recent issue for similarity
    for (const issue of recentIssues) {
      const issueTopics = extractTopics(issue.body);
      const similarity = calculateSimilarity(currentTopics, issueTopics);

=======
    // Extract topics and categories from current suggestions
    const currentTopicData = extractTopics(suggestions);
    console.log('Current suggestion categories:', currentTopicData.categories);
    console.log('Current suggestion topics:', currentTopicData.topics.slice(0, 10)); // Show first 10 topics
    
    // Check each recent issue for similarity
    for (const issue of recentIssues) {
      const issueTopicData = extractTopics(issue.body);
      const similarity = calculateSimilarity(currentTopicData, issueTopicData);
      
>>>>>>> 3f52268e
      // Calculate time factor - more recent issues get higher weight
      const issueDate = new Date(issue.created_at);
      const now = new Date();
      const daysSinceCreation = (now - issueDate) / (1000 * 60 * 60 * 24);
<<<<<<< HEAD

      // Adjust similarity based on recency (issues older than 7 days get lower weight)
      const timeFactor = Math.max(0.5, 1 - daysSinceCreation / 7);
      const adjustedSimilarity = similarity * timeFactor;

      console.log(
        `Checking similarity with issue #${issue.number}: ${similarity.toFixed(2)} (adjusted: ${adjustedSimilarity.toFixed(2)}, days old: ${daysSinceCreation.toFixed(1)})`
      );

      // If adjusted similarity is above threshold, consider it a duplicate
      if (adjustedSimilarity > 0.6) {
        console.log(
          `⚠️ Similar issue found: #${issue.number} (adjusted similarity: ${adjustedSimilarity.toFixed(2)})`
        );
=======
      
      // Adjust similarity based on recency (issues older than 14 days get lower weight)
      const timeFactor = Math.max(0.3, 1 - (daysSinceCreation / 14));
      const adjustedSimilarity = similarity * timeFactor;
      
      console.log(`Checking similarity with issue #${issue.number}:`);
      console.log(`  Title: ${issue.title}`);
      console.log(`  Categories: ${issueTopicData.categories.join(', ')}`);
      console.log(`  Raw similarity: ${similarity.toFixed(3)}`);
      console.log(`  Adjusted similarity: ${adjustedSimilarity.toFixed(3)}`);
      console.log(`  Days old: ${daysSinceCreation.toFixed(1)}`);
      
      // More aggressive similarity threshold for better duplicate detection
      // Different thresholds based on category overlap
      const categoryOverlap = new Set([...currentTopicData.categories].filter(x => 
        issueTopicData.categories.includes(x)
      ));
      
      let similarityThreshold = 0.5; // Default threshold
      
      // If both issues are about AI + Refactoring, use stricter threshold
      if (categoryOverlap.has('AI_INTEGRATION') && categoryOverlap.has('CODE_REFACTORING')) {
        similarityThreshold = 0.4;
      }
      
      // If both issues are about the same core feature category, use stricter threshold
      if (categoryOverlap.size >= 2) {
        similarityThreshold = 0.45;
      }
      
      console.log(`  Category overlap: ${Array.from(categoryOverlap).join(', ')}`);
      console.log(`  Similarity threshold: ${similarityThreshold}`);
      
      if (adjustedSimilarity > similarityThreshold) {
        console.log(`⚠️ Similar issue found: #${issue.number} (adjusted similarity: ${adjustedSimilarity.toFixed(3)}, threshold: ${similarityThreshold})`);
>>>>>>> 3f52268e
        return true;
      }
    }

    console.log('✅ No similar issues found');
    return false;
  } catch (error) {
    console.error('Error checking for existing issues:', error.message);
    // If we can't check, allow creation to be safe
    return false;
  }
}

// Define feature categories for better similarity detection
const FEATURE_CATEGORIES = {
  AI_INTEGRATION: {
    keywords: ['ai integration', 'openai', 'claude', 'gemini', 'machine learning', 'neural network', 'artificial intelligence', 'ai-powered', 'ai-driven', 'intelligent', 'smart', 'context-aware', 'llm', 'language model'],
    weight: 3.0
  },
  CODE_REFACTORING: {
    keywords: ['refactoring', 'code improvement', 'code restructuring', 'code optimization', 'code quality', 'code enhancement', 'code cleanup', 'code transformation', 'improve code', 'optimize code', 'clean code', 'code suggestions', 'code recommendations'],
    weight: 2.5
  },
  CODE_ANALYSIS: {
    keywords: ['code review', 'static analysis', 'code analysis', 'code scanning', 'code inspection', 'code validation', 'code checking', 'linting', 'code metrics', 'quality metrics', 'complexity analysis', 'maintainability'],
    weight: 2.0
  },
  EDITOR_FEATURES: {
    keywords: ['monaco editor', 'code editor', 'syntax highlighting', 'autocomplete', 'intellisense', 'editor enhancement', 'text editor', 'code formatting', 'editor ui', 'editor interface'],
    weight: 2.0
  },
  REAL_TIME_FEATURES: {
    keywords: ['real-time analysis', 'live analysis', 'real-time updates', 'instant feedback', 'live suggestions', 'real-time processing', 'continuous analysis', 'live coding', 'real-time collaboration'],
    weight: 2.0
  },
  COLLABORATION: {
    keywords: ['collaboration', 'team features', 'team collaboration', 'sharing', 'collaborative editing', 'team workflow', 'team integration', 'multi-user', 'shared workspace'],
    weight: 2.0
  },
  WORKFLOW_INTEGRATION: {
    keywords: ['workflow integration', 'api integration', 'github integration', 'version control', 'pull requests', 'ci/cd', 'deployment', 'automation', 'pipeline integration'],
    weight: 2.0
  },
  UI_UX: {
    keywords: ['user interface', 'user experience', 'ui enhancement', 'ux improvement', 'interface design', 'responsive design', 'accessibility', 'usability', 'frontend', 'dashboard'],
    weight: 1.5
  },
  PERFORMANCE: {
    keywords: ['performance optimization', 'scalability', 'speed improvement', 'optimization', 'efficiency', 'performance enhancement', 'faster analysis', 'performance metrics'],
    weight: 1.5
  },
  SECURITY: {
    keywords: ['security scanning', 'vulnerability detection', 'security analysis', 'security features', 'authentication', 'authorization', 'security enhancement', 'secure coding'],
    weight: 1.5
  }
};

// Function to extract key topics and categorize them
function extractTopics(text) {
  const topics = new Set();
<<<<<<< HEAD

  // Extract AI and feature-specific keywords
  const keywords = [
    'ai integration',
    'openai',
    'claude',
    'gemini',
    'machine learning',
    'neural network',
    'real-time analysis',
    'code review',
    'static analysis',
    'security scanning',
    'collaboration',
    'team features',
    'workflow integration',
    'api integration',
    'performance optimization',
    'scalability',
    'monitoring',
    'analytics',
    'authentication',
    'authorization',
    'deployment',
    'ci/cd',
    'testing',
    'documentation',
    'typescript',
    'next.js',
    'react',
    'tailwind',
    'monaco editor',
    'code editor',
    'syntax highlighting',
    'autocomplete',
    'linting',
    'formatting',
    'refactoring',
    'code quality',
    'metrics',
    'github integration',
    'version control',
    'pull requests',
    'code diff',
    'plugin system',
    'extensibility',
    'customization',
    'themes',
    'mobile support',
    'responsive design',
    'accessibility',
    'offline mode',
    'websockets',
    'real-time updates',
    'notifications',
    'alerts',
    'dashboard',
    'reporting',
    'insights',
    'visualizations',
    'charts',
  ];

  const lowerText = text.toLowerCase();

  for (const keyword of keywords) {
    if (lowerText.includes(keyword)) {
      topics.add(keyword);
    }
  }

  // Extract feature names from markdown headers
=======
  const categories = new Set();
  
  const lowerText = text.toLowerCase();
  
  // Extract feature categories with weights
  for (const [categoryName, categoryData] of Object.entries(FEATURE_CATEGORIES)) {
    for (const keyword of categoryData.keywords) {
      if (lowerText.includes(keyword)) {
        topics.add(keyword);
        categories.add(categoryName);
      }
    }
  }
  
  // Extract feature names from markdown headers (main feature titles)
>>>>>>> 3f52268e
  const featureHeaders = text.match(/##\s+🎯\s+([^\n]+)/g);
  if (featureHeaders) {
    featureHeaders.forEach(header => {
      const cleanHeader = header.replace(/^##\s+🎯\s+/, '').toLowerCase();
      // Normalize common feature variations
      const normalizedHeader = normalizeFeatureName(cleanHeader);
      topics.add(normalizedHeader);
      
      // Categorize the main feature
      const headerCategory = categorizeFeature(normalizedHeader);
      if (headerCategory) {
        categories.add(headerCategory);
      }
    });
  }
<<<<<<< HEAD

  // Extract technical terms from code blocks
=======
  
  // Extract technical implementation details
>>>>>>> 3f52268e
  const codeBlocks = text.match(/```[\s\S]*?```/g);
  if (codeBlocks) {
    codeBlocks.forEach(block => {
      const techTerms = block.match(
        /\b(async|await|fetch|api|openai|claude|websocket|mongodb|redis|jwt|oauth|docker|kubernetes|terraform|aws|azure|gcp)\b/gi
      );
      if (techTerms) {
        techTerms.forEach(term => topics.add(term.toLowerCase()));
      }
    });
  }

  // Extract impact and priority indicators
  const impactPriority = text.match(/\*\*(Impact|Priority):\*\*\s*([^\n]+)/g);
  if (impactPriority) {
    impactPriority.forEach(item => {
      const cleanItem = item
        .replace(/\*\*(Impact|Priority):\*\*\s*/, '')
        .toLowerCase();
      topics.add(cleanItem.substring(0, 30));
    });
  }
<<<<<<< HEAD

  return Array.from(topics);
=======
  
  return {
    topics: Array.from(topics),
    categories: Array.from(categories)
  };
}

// Function to normalize feature names to catch similar variations
function normalizeFeatureName(featureName) {
  const normalizations = {
    'ai-powered code refactoring': 'code refactoring',
    'ai-driven code refactoring': 'code refactoring',
    'intelligent code refactoring': 'code refactoring',
    'smart code refactoring': 'code refactoring',
    'context-aware code improvement': 'code improvement',
    'ai-powered refactoring': 'refactoring',
    'contextual ai code review': 'code review',
    'ai code review assistant': 'code review',
    'contextual ai-powered feedback': 'feedback system',
    'ai-powered code improvement': 'code improvement'
  };
  
  for (const [variation, normalized] of Object.entries(normalizations)) {
    if (featureName.includes(variation)) {
      return normalized;
    }
  }
  
  return featureName;
}

// Function to categorize a feature based on its name
function categorizeFeature(featureName) {
  if (featureName.includes('refactor')) return 'CODE_REFACTORING';
  if (featureName.includes('ai') || featureName.includes('intelligent') || featureName.includes('smart')) return 'AI_INTEGRATION';
  if (featureName.includes('review') || featureName.includes('analysis')) return 'CODE_ANALYSIS';
  if (featureName.includes('editor')) return 'EDITOR_FEATURES';
  if (featureName.includes('collaboration') || featureName.includes('team')) return 'COLLABORATION';
  if (featureName.includes('real-time') || featureName.includes('live')) return 'REAL_TIME_FEATURES';
  if (featureName.includes('ui') || featureName.includes('interface')) return 'UI_UX';
  if (featureName.includes('performance') || featureName.includes('optimization')) return 'PERFORMANCE';
  if (featureName.includes('security')) return 'SECURITY';
  return null;
}

// Function to calculate similarity between two topic extractions
function calculateSimilarity(topicData1, topicData2) {
  if (!topicData1 || !topicData2) {
    return 0;
  }
  
  // Calculate category-based similarity (most important)
  const categorySimilarity = calculateCategorySimilarity(topicData1.categories, topicData2.categories);
  
  // Calculate topic-based similarity (traditional approach)
  const topicSimilarity = calculateTopicSimilarity(topicData1.topics, topicData2.topics);
  
  // Calculate weighted similarity
  // Category similarity is more important for detecting feature overlap
  const weightedSimilarity = (categorySimilarity * 0.7) + (topicSimilarity * 0.3);
  
  return weightedSimilarity;
>>>>>>> 3f52268e
}

// Function to calculate similarity based on feature categories
function calculateCategorySimilarity(categories1, categories2) {
  if (categories1.length === 0 || categories2.length === 0) {
    return 0;
  }
  
  const set1 = new Set(categories1);
  const set2 = new Set(categories2);
  
  const intersection = new Set([...set1].filter(x => set2.has(x)));
  const union = new Set([...set1, ...set2]);
  
  let similarityScore = intersection.size / union.size;
  
  // Apply category-specific weights
  // If both issues are in high-weight categories (like AI_INTEGRATION + CODE_REFACTORING), 
  // they are more likely to be duplicates
  let weightMultiplier = 1.0;
  const highImpactOverlap = [...intersection].filter(category => 
    FEATURE_CATEGORIES[category] && FEATURE_CATEGORIES[category].weight >= 2.0
  );
  
  if (highImpactOverlap.length > 0) {
    weightMultiplier = 1.0 + (highImpactOverlap.length * 0.2);
  }
  
  return Math.min(similarityScore * weightMultiplier, 1.0);
}

// Function to calculate traditional topic similarity
function calculateTopicSimilarity(topics1, topics2) {
  if (topics1.length === 0 || topics2.length === 0) {
    return 0;
  }

  const set1 = new Set(topics1);
  const set2 = new Set(topics2);

  const intersection = new Set([...set1].filter(x => set2.has(x)));
  const union = new Set([...set1, ...set2]);

  return intersection.size / union.size;
}

// Function to call OpenAI API
async function generateSuggestions(repoInfo, analysis, fileContents) {
  // Create a sophisticated, project-specific prompt
  const prompt = `
You are an expert software architect specializing in AI-powered developer tools. You are analyzing the "recursive-site" repository, which is an AI Code Review Tool built with Next.js.

**PROJECT CONTEXT:**
This is an AI Code Review Tool that provides instant code analysis, quality scoring, and improvement suggestions across multiple programming languages. The tool currently has:
- A Next.js frontend with code editor and analysis interface
- Basic code analysis API that provides suggestions for JavaScript/TypeScript
- Simple rule-based analysis (not using real AI APIs yet)
- Support for multiple programming languages
- GitHub Actions workflow for generating improvement suggestions

**REPOSITORY ANALYSIS:**
- Total files: ${analysis.totalFiles}
- Total directories: ${analysis.totalDirectories}
- Main technologies: ${Object.entries(analysis.fileTypes)
    .sort(([, a], [, b]) => b - a)
    .slice(0, 8)
    .map(([ext, count]) => `${ext}:${count}`)
    .join(', ')}
- Key files analyzed: ${Object.keys(fileContents).join(', ')}

**CURRENT FEATURES DETECTED:**
${Object.entries(analysis.currentFeatures)
  .map(
    ([feature, enabled]) =>
      `- ${feature}: ${enabled ? '✅ Implemented' : '❌ Not implemented'}`
  )
  .join('\n')}

**EXISTING ROADMAP ITEMS:**
${analysis.roadmap.length > 0 ? analysis.roadmap.map(item => `- ${item}`).join('\n') : '- No explicit roadmap items found'}

**IMPORTANT: AVOID THESE OVER-SUGGESTED FEATURES:**
Recent AI suggestions have been too focused on similar themes. Please AVOID suggesting features that are primarily about:
- AI-powered code refactoring (already suggested many times)
- General AI code review assistance 
- Basic code improvement suggestions
- Simple OpenAI API integration for code analysis

**CURRENT TECH STACK (from analysis):**
${Object.entries(fileContents)
  .map(([file, content]) => {
    if (file === 'package.json') {
      return `- Frontend: Next.js, React, TypeScript, TailwindCSS, Monaco Editor`;
    }
    if (file === 'README.md') {
      return `- Core Features: Multi-language support, real-time analysis, quality scoring, improvement suggestions`;
    }
    return '';
  })
  .filter(Boolean)
  .join('\n')}

**YOUR TASK:**
Generate ONE UNIQUE, DIVERSE feature suggestion that would transform this basic code review tool into a professional-grade AI development platform. Focus on a feature that is:

1. **Innovative & Cutting-edge**: Use latest AI technologies and modern development practices
2. **Unique & Diverse**: NOT about basic code refactoring or simple AI code review
3. **High-impact**: A feature that would make developers choose this over other tools
4. **Technically feasible**: Can be implemented with current technology stack
5. **Progressive**: Build upon existing features rather than replacing them
6. **Professional-grade**: A feature you'd expect in a commercial product
7. **Discrete**: A single, focused problem that can be solved independently

**DIVERSE FOCUS AREAS (choose ONE unique area):**
- Advanced developer analytics and insights
- Team collaboration and knowledge sharing
- Code security and vulnerability detection
- Performance monitoring and optimization
- Developer onboarding and learning assistance
- Project management and workflow automation
- Code documentation and API generation
- Testing and quality assurance automation
- Multi-repository and enterprise features
- Developer productivity and time tracking
- Code deployment and infrastructure management
- Custom plugin and extension system

**REQUIREMENTS:**
- The suggestion should be a significant feature (1-3 weeks implementation)
- Include specific technical implementation details
- Provide code examples where relevant
- Consider existing codebase and build upon it
- Focus on a feature that would drive user adoption
- Make it a single, discrete improvement that stands alone
- BE CREATIVE and suggest something NOT commonly seen in other code review tools

**OUTPUT FORMAT:**
Use this exact format:

# 🚀 AI Code Review Tool - Feature Suggestion

## 🎯 [Feature Name]

**Impact:** [Brief description of the unique value this brings to developers]

**Technical Implementation:**
[Detailed technical approach, including specific technologies, APIs, and architecture]

**Code Example:**
\`\`\`javascript
// Include relevant code snippet showing the feature
\`\`\`

**Integration Points:**
- [How it integrates with existing features]
- [Required changes to current codebase]

**Priority:** [High/Medium/Low] - [Justification based on impact and feasibility]

**Implementation Steps:**
1. [Step 1]
2. [Step 2]
3. [Step 3]

Make this suggestion exciting, innovative, and DIFFERENT from typical code review features!
`;

  // Check token usage before making API call
  const estimatedTokens = estimateTokens(prompt);
  console.log(`📊 Estimated tokens for prompt: ${estimatedTokens}`);

  if (estimatedTokens > MAX_TOKENS) {
    console.error(
      `❌ Prompt too large (${estimatedTokens} tokens > ${MAX_TOKENS} limit)`
    );
    return null;
  }

  try {
<<<<<<< HEAD
    const response = await axios.post(
      'https://api.openai.com/v1/chat/completions',
      {
        model: 'gpt-4o-mini',
        messages: [
          {
            role: 'system',
            content:
              'You are a senior software architect and AI specialist who creates detailed, innovative feature suggestions for developer tools. You focus on cutting-edge AI capabilities, modern development practices, and features that would genuinely excite developers.',
          },
          {
            role: 'user',
            content: prompt,
          },
        ],
        max_tokens: 1500,
        temperature: 0.8,
      },
      {
        headers: {
          Authorization: `Bearer ${OPENAI_API_KEY}`,
          'Content-Type': 'application/json',
        },
=======
    const response = await axios.post('https://api.openai.com/v1/chat/completions', {
      model: 'gpt-4o-mini',
      messages: [
        {
          role: 'system',
          content: 'You are a senior software architect and AI specialist who creates detailed, innovative, and DIVERSE feature suggestions for developer tools. You avoid suggesting repetitive features and focus on unique, cutting-edge capabilities that would genuinely excite developers and differentiate the tool from competitors.'
        },
        {
          role: 'user',
          content: prompt
        }
      ],
      max_tokens: 1500,
      temperature: 0.9  // Increased temperature for more creative, diverse suggestions
    }, {
      headers: {
        'Authorization': `Bearer ${OPENAI_API_KEY}`,
        'Content-Type': 'application/json'
>>>>>>> 3f52268e
      }
    );

    return response.data.choices[0].message.content;
  } catch (error) {
    console.error(
      'Error calling OpenAI API:',
      error.response?.data || error.message
    );
    return null;
  }
}

// Main execution
async function main() {
  console.log('🔍 Analyzing AI Code Review Tool repository...');

  // Get repository information
  const repoInfo = await getRepositoryInfo();

  // Analyze repository structure
  const analysis = analyzeRepositoryStructure();

  // Analyze current project features
  const features = analyzeProjectFeatures();

  // Get project roadmap
  const roadmap = getProjectRoadmap();

  // Read important files
  const fileContents = readImportantFiles();

  console.log(
    `📊 Found ${analysis.totalFiles} files and ${analysis.totalDirectories} directories`
  );
  console.log(`📁 Top-level items: ${analysis.topLevelItems.length}`);
  console.log(`📄 File types found: ${Object.keys(analysis.fileTypes).length}`);
  console.log(
    `🎯 Current features detected: ${Object.entries(features)
      .filter(([, v]) => v)
      .map(([k]) => k)
      .join(', ')}`
  );
  console.log(`🗺️ Roadmap items found: ${roadmap.length}`);

  // Generate suggestions with enhanced context
  console.log('🤖 Generating AI-powered feature suggestion...');

  // Add feature and roadmap context to the analysis
  const enhancedAnalysis = {
    ...analysis,
    currentFeatures: features,
    roadmap: roadmap,
  };

  const suggestions = await generateSuggestions(
    repoInfo,
    enhancedAnalysis,
    fileContents
  );

  if (suggestions) {
    // Check for existing similar issues before creating new ones
    console.log('🔍 Checking for existing similar issues...');
    const hasSimilarIssues = await checkForExistingIssues(suggestions);

    if (hasSimilarIssues) {
      console.log('⏭️ Skipping issue creation - similar issues already exist');
      // Write a flag to indicate no new issue should be created
      fs.writeFileSync('.github/skip-issue-creation.txt', 'true');
      return;
    }

    // Write suggestions to file
    fs.writeFileSync('.github/suggestions.txt', suggestions);
    console.log('✅ AI feature suggestion generated and saved');
  } else {
    console.log('❌ Failed to generate suggestion');
    process.exit(1);
  }
}

// Run the script
main().catch(console.error);<|MERGE_RESOLUTION|>--- conflicted
+++ resolved
@@ -279,7 +279,6 @@
 async function checkForExistingIssues(suggestions) {
   try {
     // Get recent issues with ai-suggestion label
-<<<<<<< HEAD
     const response = await axios.get(
       'https://api.github.com/repos/mcclowes/recursive-site/issues',
       {
@@ -290,23 +289,10 @@
         params: {
           state: 'open',
           labels: 'ai-suggestion',
-          per_page: 10,
+          per_page: 15, // Increased to check more issues
           sort: 'created',
           direction: 'desc',
         },
-=======
-    const response = await axios.get('https://api.github.com/repos/mcclowes/recursive-site/issues', {
-      headers: {
-        'Authorization': `token ${GITHUB_TOKEN}`,
-        'Accept': 'application/vnd.github.v3+json'
-      },
-      params: {
-        state: 'open',
-        labels: 'ai-suggestion',
-        per_page: 15,  // Increased to check more issues
-        sort: 'created',
-        direction: 'desc'
->>>>>>> 3f52268e
       }
     );
 
@@ -317,83 +303,67 @@
       return false;
     }
 
-<<<<<<< HEAD
-    // Extract key topics from current suggestions
-    const currentTopics = extractTopics(suggestions);
-
-    // Check each recent issue for similarity
-    for (const issue of recentIssues) {
-      const issueTopics = extractTopics(issue.body);
-      const similarity = calculateSimilarity(currentTopics, issueTopics);
-
-=======
     // Extract topics and categories from current suggestions
     const currentTopicData = extractTopics(suggestions);
     console.log('Current suggestion categories:', currentTopicData.categories);
-    console.log('Current suggestion topics:', currentTopicData.topics.slice(0, 10)); // Show first 10 topics
-    
+    console.log(
+      'Current suggestion topics:',
+      currentTopicData.topics.slice(0, 10)
+    ); // Show first 10 topics
+
     // Check each recent issue for similarity
     for (const issue of recentIssues) {
       const issueTopicData = extractTopics(issue.body);
       const similarity = calculateSimilarity(currentTopicData, issueTopicData);
-      
->>>>>>> 3f52268e
+
       // Calculate time factor - more recent issues get higher weight
       const issueDate = new Date(issue.created_at);
       const now = new Date();
       const daysSinceCreation = (now - issueDate) / (1000 * 60 * 60 * 24);
-<<<<<<< HEAD
-
-      // Adjust similarity based on recency (issues older than 7 days get lower weight)
-      const timeFactor = Math.max(0.5, 1 - daysSinceCreation / 7);
+
+      // Adjust similarity based on recency (issues older than 14 days get lower weight)
+      const timeFactor = Math.max(0.3, 1 - daysSinceCreation / 14);
       const adjustedSimilarity = similarity * timeFactor;
 
-      console.log(
-        `Checking similarity with issue #${issue.number}: ${similarity.toFixed(2)} (adjusted: ${adjustedSimilarity.toFixed(2)}, days old: ${daysSinceCreation.toFixed(1)})`
-      );
-
-      // If adjusted similarity is above threshold, consider it a duplicate
-      if (adjustedSimilarity > 0.6) {
-        console.log(
-          `⚠️ Similar issue found: #${issue.number} (adjusted similarity: ${adjustedSimilarity.toFixed(2)})`
-        );
-=======
-      
-      // Adjust similarity based on recency (issues older than 14 days get lower weight)
-      const timeFactor = Math.max(0.3, 1 - (daysSinceCreation / 14));
-      const adjustedSimilarity = similarity * timeFactor;
-      
       console.log(`Checking similarity with issue #${issue.number}:`);
       console.log(`  Title: ${issue.title}`);
       console.log(`  Categories: ${issueTopicData.categories.join(', ')}`);
       console.log(`  Raw similarity: ${similarity.toFixed(3)}`);
       console.log(`  Adjusted similarity: ${adjustedSimilarity.toFixed(3)}`);
       console.log(`  Days old: ${daysSinceCreation.toFixed(1)}`);
-      
+
       // More aggressive similarity threshold for better duplicate detection
       // Different thresholds based on category overlap
-      const categoryOverlap = new Set([...currentTopicData.categories].filter(x => 
-        issueTopicData.categories.includes(x)
-      ));
-      
+      const categoryOverlap = new Set(
+        [...currentTopicData.categories].filter(x =>
+          issueTopicData.categories.includes(x)
+        )
+      );
+
       let similarityThreshold = 0.5; // Default threshold
-      
+
       // If both issues are about AI + Refactoring, use stricter threshold
-      if (categoryOverlap.has('AI_INTEGRATION') && categoryOverlap.has('CODE_REFACTORING')) {
+      if (
+        categoryOverlap.has('AI_INTEGRATION') &&
+        categoryOverlap.has('CODE_REFACTORING')
+      ) {
         similarityThreshold = 0.4;
       }
-      
+
       // If both issues are about the same core feature category, use stricter threshold
       if (categoryOverlap.size >= 2) {
         similarityThreshold = 0.45;
       }
-      
-      console.log(`  Category overlap: ${Array.from(categoryOverlap).join(', ')}`);
+
+      console.log(
+        `  Category overlap: ${Array.from(categoryOverlap).join(', ')}`
+      );
       console.log(`  Similarity threshold: ${similarityThreshold}`);
-      
+
       if (adjustedSimilarity > similarityThreshold) {
-        console.log(`⚠️ Similar issue found: #${issue.number} (adjusted similarity: ${adjustedSimilarity.toFixed(3)}, threshold: ${similarityThreshold})`);
->>>>>>> 3f52268e
+        console.log(
+          `⚠️ Similar issue found: #${issue.number} (adjusted similarity: ${adjustedSimilarity.toFixed(3)}, threshold: ${similarityThreshold})`
+        );
         return true;
       }
     }
@@ -410,130 +380,170 @@
 // Define feature categories for better similarity detection
 const FEATURE_CATEGORIES = {
   AI_INTEGRATION: {
-    keywords: ['ai integration', 'openai', 'claude', 'gemini', 'machine learning', 'neural network', 'artificial intelligence', 'ai-powered', 'ai-driven', 'intelligent', 'smart', 'context-aware', 'llm', 'language model'],
-    weight: 3.0
+    keywords: [
+      'ai integration',
+      'openai',
+      'claude',
+      'gemini',
+      'machine learning',
+      'neural network',
+      'artificial intelligence',
+      'ai-powered',
+      'ai-driven',
+      'intelligent',
+      'smart',
+      'context-aware',
+      'llm',
+      'language model',
+    ],
+    weight: 3.0,
   },
   CODE_REFACTORING: {
-    keywords: ['refactoring', 'code improvement', 'code restructuring', 'code optimization', 'code quality', 'code enhancement', 'code cleanup', 'code transformation', 'improve code', 'optimize code', 'clean code', 'code suggestions', 'code recommendations'],
-    weight: 2.5
+    keywords: [
+      'refactoring',
+      'code improvement',
+      'code restructuring',
+      'code optimization',
+      'code quality',
+      'code enhancement',
+      'code cleanup',
+      'code transformation',
+      'improve code',
+      'optimize code',
+      'clean code',
+      'code suggestions',
+      'code recommendations',
+    ],
+    weight: 2.5,
   },
   CODE_ANALYSIS: {
-    keywords: ['code review', 'static analysis', 'code analysis', 'code scanning', 'code inspection', 'code validation', 'code checking', 'linting', 'code metrics', 'quality metrics', 'complexity analysis', 'maintainability'],
-    weight: 2.0
+    keywords: [
+      'code review',
+      'static analysis',
+      'code analysis',
+      'code scanning',
+      'code inspection',
+      'code validation',
+      'code checking',
+      'linting',
+      'code metrics',
+      'quality metrics',
+      'complexity analysis',
+      'maintainability',
+    ],
+    weight: 2.0,
   },
   EDITOR_FEATURES: {
-    keywords: ['monaco editor', 'code editor', 'syntax highlighting', 'autocomplete', 'intellisense', 'editor enhancement', 'text editor', 'code formatting', 'editor ui', 'editor interface'],
-    weight: 2.0
+    keywords: [
+      'monaco editor',
+      'code editor',
+      'syntax highlighting',
+      'autocomplete',
+      'intellisense',
+      'editor enhancement',
+      'text editor',
+      'code formatting',
+      'editor ui',
+      'editor interface',
+    ],
+    weight: 2.0,
   },
   REAL_TIME_FEATURES: {
-    keywords: ['real-time analysis', 'live analysis', 'real-time updates', 'instant feedback', 'live suggestions', 'real-time processing', 'continuous analysis', 'live coding', 'real-time collaboration'],
-    weight: 2.0
+    keywords: [
+      'real-time analysis',
+      'live analysis',
+      'real-time updates',
+      'instant feedback',
+      'live suggestions',
+      'real-time processing',
+      'continuous analysis',
+      'live coding',
+      'real-time collaboration',
+    ],
+    weight: 2.0,
   },
   COLLABORATION: {
-    keywords: ['collaboration', 'team features', 'team collaboration', 'sharing', 'collaborative editing', 'team workflow', 'team integration', 'multi-user', 'shared workspace'],
-    weight: 2.0
+    keywords: [
+      'collaboration',
+      'team features',
+      'team collaboration',
+      'sharing',
+      'collaborative editing',
+      'team workflow',
+      'team integration',
+      'multi-user',
+      'shared workspace',
+    ],
+    weight: 2.0,
   },
   WORKFLOW_INTEGRATION: {
-    keywords: ['workflow integration', 'api integration', 'github integration', 'version control', 'pull requests', 'ci/cd', 'deployment', 'automation', 'pipeline integration'],
-    weight: 2.0
+    keywords: [
+      'workflow integration',
+      'api integration',
+      'github integration',
+      'version control',
+      'pull requests',
+      'ci/cd',
+      'deployment',
+      'automation',
+      'pipeline integration',
+    ],
+    weight: 2.0,
   },
   UI_UX: {
-    keywords: ['user interface', 'user experience', 'ui enhancement', 'ux improvement', 'interface design', 'responsive design', 'accessibility', 'usability', 'frontend', 'dashboard'],
-    weight: 1.5
+    keywords: [
+      'user interface',
+      'user experience',
+      'ui enhancement',
+      'ux improvement',
+      'interface design',
+      'responsive design',
+      'accessibility',
+      'usability',
+      'frontend',
+      'dashboard',
+    ],
+    weight: 1.5,
   },
   PERFORMANCE: {
-    keywords: ['performance optimization', 'scalability', 'speed improvement', 'optimization', 'efficiency', 'performance enhancement', 'faster analysis', 'performance metrics'],
-    weight: 1.5
+    keywords: [
+      'performance optimization',
+      'scalability',
+      'speed improvement',
+      'optimization',
+      'efficiency',
+      'performance enhancement',
+      'faster analysis',
+      'performance metrics',
+    ],
+    weight: 1.5,
   },
   SECURITY: {
-    keywords: ['security scanning', 'vulnerability detection', 'security analysis', 'security features', 'authentication', 'authorization', 'security enhancement', 'secure coding'],
-    weight: 1.5
-  }
+    keywords: [
+      'security scanning',
+      'vulnerability detection',
+      'security analysis',
+      'security features',
+      'authentication',
+      'authorization',
+      'security enhancement',
+      'secure coding',
+    ],
+    weight: 1.5,
+  },
 };
 
 // Function to extract key topics and categorize them
 function extractTopics(text) {
   const topics = new Set();
-<<<<<<< HEAD
-
-  // Extract AI and feature-specific keywords
-  const keywords = [
-    'ai integration',
-    'openai',
-    'claude',
-    'gemini',
-    'machine learning',
-    'neural network',
-    'real-time analysis',
-    'code review',
-    'static analysis',
-    'security scanning',
-    'collaboration',
-    'team features',
-    'workflow integration',
-    'api integration',
-    'performance optimization',
-    'scalability',
-    'monitoring',
-    'analytics',
-    'authentication',
-    'authorization',
-    'deployment',
-    'ci/cd',
-    'testing',
-    'documentation',
-    'typescript',
-    'next.js',
-    'react',
-    'tailwind',
-    'monaco editor',
-    'code editor',
-    'syntax highlighting',
-    'autocomplete',
-    'linting',
-    'formatting',
-    'refactoring',
-    'code quality',
-    'metrics',
-    'github integration',
-    'version control',
-    'pull requests',
-    'code diff',
-    'plugin system',
-    'extensibility',
-    'customization',
-    'themes',
-    'mobile support',
-    'responsive design',
-    'accessibility',
-    'offline mode',
-    'websockets',
-    'real-time updates',
-    'notifications',
-    'alerts',
-    'dashboard',
-    'reporting',
-    'insights',
-    'visualizations',
-    'charts',
-  ];
+  const categories = new Set();
 
   const lowerText = text.toLowerCase();
 
-  for (const keyword of keywords) {
-    if (lowerText.includes(keyword)) {
-      topics.add(keyword);
-    }
-  }
-
-  // Extract feature names from markdown headers
-=======
-  const categories = new Set();
-  
-  const lowerText = text.toLowerCase();
-  
   // Extract feature categories with weights
-  for (const [categoryName, categoryData] of Object.entries(FEATURE_CATEGORIES)) {
+  for (const [categoryName, categoryData] of Object.entries(
+    FEATURE_CATEGORIES
+  )) {
     for (const keyword of categoryData.keywords) {
       if (lowerText.includes(keyword)) {
         topics.add(keyword);
@@ -541,9 +551,8 @@
       }
     }
   }
-  
+
   // Extract feature names from markdown headers (main feature titles)
->>>>>>> 3f52268e
   const featureHeaders = text.match(/##\s+🎯\s+([^\n]+)/g);
   if (featureHeaders) {
     featureHeaders.forEach(header => {
@@ -551,52 +560,48 @@
       // Normalize common feature variations
       const normalizedHeader = normalizeFeatureName(cleanHeader);
       topics.add(normalizedHeader);
-      
-      // Categorize the main feature
-      const headerCategory = categorizeFeature(normalizedHeader);
-      if (headerCategory) {
-        categories.add(headerCategory);
+      // Try to categorize this feature
+      for (const [categoryName, categoryData] of Object.entries(
+        FEATURE_CATEGORIES
+      )) {
+        if (categoryData.keywords.some(kw => normalizedHeader.includes(kw))) {
+          categories.add(categoryName);
+        }
       }
     });
   }
-<<<<<<< HEAD
-
-  // Extract technical terms from code blocks
-=======
-  
-  // Extract technical implementation details
->>>>>>> 3f52268e
-  const codeBlocks = text.match(/```[\s\S]*?```/g);
-  if (codeBlocks) {
-    codeBlocks.forEach(block => {
-      const techTerms = block.match(
-        /\b(async|await|fetch|api|openai|claude|websocket|mongodb|redis|jwt|oauth|docker|kubernetes|terraform|aws|azure|gcp)\b/gi
-      );
-      if (techTerms) {
-        techTerms.forEach(term => topics.add(term.toLowerCase()));
+
+  // Extract feature names from bullet points (secondary features)
+  const featureBullets = text.match(/•\s+([^\n]+)/g);
+  if (featureBullets) {
+    featureBullets.forEach(bullet => {
+      const cleanBullet = bullet.replace(/^•\s+/, '').toLowerCase();
+      const normalizedBullet = normalizeFeatureName(cleanBullet);
+      topics.add(normalizedBullet);
+      // Try to categorize this feature
+      for (const [categoryName, categoryData] of Object.entries(
+        FEATURE_CATEGORIES
+      )) {
+        if (categoryData.keywords.some(kw => normalizedBullet.includes(kw))) {
+          categories.add(categoryName);
+        }
       }
     });
   }
 
-  // Extract impact and priority indicators
-  const impactPriority = text.match(/\*\*(Impact|Priority):\*\*\s*([^\n]+)/g);
-  if (impactPriority) {
-    impactPriority.forEach(item => {
-      const cleanItem = item
-        .replace(/\*\*(Impact|Priority):\*\*\s*/, '')
-        .toLowerCase();
-      topics.add(cleanItem.substring(0, 30));
+  // Extract code-related terms
+  const codeTerms = text.match(/`([^`]+)`/g);
+  if (codeTerms) {
+    codeTerms.forEach(term => {
+      const cleanTerm = term.replace(/`/g, '').toLowerCase();
+      topics.add(cleanTerm);
     });
   }
-<<<<<<< HEAD
-
-  return Array.from(topics);
-=======
-  
-  return {
-    topics: Array.from(topics),
-    categories: Array.from(categories)
-  };
+
+  console.log(
+    `Extracted ${topics.size} topics and ${categories.size} categories from text`
+  );
+  return { topics: Array.from(topics), categories: Array.from(categories) };
 }
 
 // Function to normalize feature names to catch similar variations
@@ -611,28 +616,41 @@
     'contextual ai code review': 'code review',
     'ai code review assistant': 'code review',
     'contextual ai-powered feedback': 'feedback system',
-    'ai-powered code improvement': 'code improvement'
+    'ai-powered code improvement': 'code improvement',
   };
-  
+
   for (const [variation, normalized] of Object.entries(normalizations)) {
     if (featureName.includes(variation)) {
       return normalized;
     }
   }
-  
+
   return featureName;
 }
 
 // Function to categorize a feature based on its name
 function categorizeFeature(featureName) {
   if (featureName.includes('refactor')) return 'CODE_REFACTORING';
-  if (featureName.includes('ai') || featureName.includes('intelligent') || featureName.includes('smart')) return 'AI_INTEGRATION';
-  if (featureName.includes('review') || featureName.includes('analysis')) return 'CODE_ANALYSIS';
+  if (
+    featureName.includes('ai') ||
+    featureName.includes('intelligent') ||
+    featureName.includes('smart')
+  )
+    return 'AI_INTEGRATION';
+  if (featureName.includes('review') || featureName.includes('analysis'))
+    return 'CODE_ANALYSIS';
   if (featureName.includes('editor')) return 'EDITOR_FEATURES';
-  if (featureName.includes('collaboration') || featureName.includes('team')) return 'COLLABORATION';
-  if (featureName.includes('real-time') || featureName.includes('live')) return 'REAL_TIME_FEATURES';
-  if (featureName.includes('ui') || featureName.includes('interface')) return 'UI_UX';
-  if (featureName.includes('performance') || featureName.includes('optimization')) return 'PERFORMANCE';
+  if (featureName.includes('collaboration') || featureName.includes('team'))
+    return 'COLLABORATION';
+  if (featureName.includes('real-time') || featureName.includes('live'))
+    return 'REAL_TIME_FEATURES';
+  if (featureName.includes('ui') || featureName.includes('interface'))
+    return 'UI_UX';
+  if (
+    featureName.includes('performance') ||
+    featureName.includes('optimization')
+  )
+    return 'PERFORMANCE';
   if (featureName.includes('security')) return 'SECURITY';
   return null;
 }
@@ -642,19 +660,24 @@
   if (!topicData1 || !topicData2) {
     return 0;
   }
-  
+
   // Calculate category-based similarity (most important)
-  const categorySimilarity = calculateCategorySimilarity(topicData1.categories, topicData2.categories);
-  
+  const categorySimilarity = calculateCategorySimilarity(
+    topicData1.categories,
+    topicData2.categories
+  );
+
   // Calculate topic-based similarity (traditional approach)
-  const topicSimilarity = calculateTopicSimilarity(topicData1.topics, topicData2.topics);
-  
+  const topicSimilarity = calculateTopicSimilarity(
+    topicData1.topics,
+    topicData2.topics
+  );
+
   // Calculate weighted similarity
   // Category similarity is more important for detecting feature overlap
-  const weightedSimilarity = (categorySimilarity * 0.7) + (topicSimilarity * 0.3);
-  
+  const weightedSimilarity = categorySimilarity * 0.7 + topicSimilarity * 0.3;
+
   return weightedSimilarity;
->>>>>>> 3f52268e
 }
 
 // Function to calculate similarity based on feature categories
@@ -662,27 +685,28 @@
   if (categories1.length === 0 || categories2.length === 0) {
     return 0;
   }
-  
+
   const set1 = new Set(categories1);
   const set2 = new Set(categories2);
-  
+
   const intersection = new Set([...set1].filter(x => set2.has(x)));
   const union = new Set([...set1, ...set2]);
-  
+
   let similarityScore = intersection.size / union.size;
-  
+
   // Apply category-specific weights
-  // If both issues are in high-weight categories (like AI_INTEGRATION + CODE_REFACTORING), 
+  // If both issues are in high-weight categories (like AI_INTEGRATION + CODE_REFACTORING),
   // they are more likely to be duplicates
   let weightMultiplier = 1.0;
-  const highImpactOverlap = [...intersection].filter(category => 
-    FEATURE_CATEGORIES[category] && FEATURE_CATEGORIES[category].weight >= 2.0
+  const highImpactOverlap = [...intersection].filter(
+    category =>
+      FEATURE_CATEGORIES[category] && FEATURE_CATEGORIES[category].weight >= 2.0
   );
-  
+
   if (highImpactOverlap.length > 0) {
-    weightMultiplier = 1.0 + (highImpactOverlap.length * 0.2);
-  }
-  
+    weightMultiplier = 1.0 + highImpactOverlap.length * 0.2;
+  }
+
   return Math.min(similarityScore * weightMultiplier, 1.0);
 }
 
@@ -834,7 +858,6 @@
   }
 
   try {
-<<<<<<< HEAD
     const response = await axios.post(
       'https://api.openai.com/v1/chat/completions',
       {
@@ -843,7 +866,7 @@
           {
             role: 'system',
             content:
-              'You are a senior software architect and AI specialist who creates detailed, innovative feature suggestions for developer tools. You focus on cutting-edge AI capabilities, modern development practices, and features that would genuinely excite developers.',
+              'You are a senior software architect and AI specialist who creates detailed, innovative, and DIVERSE feature suggestions for developer tools. You avoid suggesting repetitive features and focus on unique, cutting-edge capabilities that would genuinely excite developers and differentiate the tool from competitors.',
           },
           {
             role: 'user',
@@ -851,33 +874,13 @@
           },
         ],
         max_tokens: 1500,
-        temperature: 0.8,
+        temperature: 0.9, // Increased temperature for more creative, diverse suggestions
       },
       {
         headers: {
           Authorization: `Bearer ${OPENAI_API_KEY}`,
           'Content-Type': 'application/json',
         },
-=======
-    const response = await axios.post('https://api.openai.com/v1/chat/completions', {
-      model: 'gpt-4o-mini',
-      messages: [
-        {
-          role: 'system',
-          content: 'You are a senior software architect and AI specialist who creates detailed, innovative, and DIVERSE feature suggestions for developer tools. You avoid suggesting repetitive features and focus on unique, cutting-edge capabilities that would genuinely excite developers and differentiate the tool from competitors.'
-        },
-        {
-          role: 'user',
-          content: prompt
-        }
-      ],
-      max_tokens: 1500,
-      temperature: 0.9  // Increased temperature for more creative, diverse suggestions
-    }, {
-      headers: {
-        'Authorization': `Bearer ${OPENAI_API_KEY}`,
-        'Content-Type': 'application/json'
->>>>>>> 3f52268e
       }
     );
 
