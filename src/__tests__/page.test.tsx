--- conflicted
+++ resolved
@@ -18,11 +18,10 @@
   });
 
   it('renders the description', () => {
-<<<<<<< HEAD
     render(<Home />);
 
     const description = screen.getByText(
-      'Get instant AI-powered code analysis and improvement suggestions'
+      'Get instant AI-powered code analysis with contextual feedback and real-time suggestions'
     );
     expect(description).toBeInTheDocument();
   });
@@ -33,27 +32,10 @@
     const codeEditorHeading = screen.getByText('Code Editor');
     expect(codeEditorHeading).toBeInTheDocument();
 
-    const textarea = screen.getByRole('textbox');
-    expect(textarea).toBeInTheDocument();
+    // Check for enhanced editor toggle
+    const enhancedToggle = screen.getByText('🚀 Real-time AI');
+    expect(enhancedToggle).toBeInTheDocument();
   });
-=======
-    render(<Home />)
-    
-    const description = screen.getByText('Get instant AI-powered code analysis with contextual feedback and real-time suggestions')
-    expect(description).toBeInTheDocument()
-  })
-
-  it('renders the code editor section', () => {
-    render(<Home />)
-    
-    const codeEditorHeading = screen.getByText('Code Editor')
-    expect(codeEditorHeading).toBeInTheDocument()
-    
-    // Check for enhanced editor toggle
-    const enhancedToggle = screen.getByText('🚀 Real-time AI')
-    expect(enhancedToggle).toBeInTheDocument()
-  })
->>>>>>> 3f52268e
 
   it('renders the analysis results section', () => {
     render(<Home />);
@@ -105,27 +87,17 @@
   });
 
   it('updates code when textarea changes', () => {
-<<<<<<< HEAD
     render(<Home />);
+
+    // Switch to basic editor to access textarea
+    const basicEditorToggle = screen.getByText('🚀 Real-time AI');
+    fireEvent.click(basicEditorToggle);
 
     const textarea = screen.getByRole('textbox');
     fireEvent.change(textarea, { target: { value: 'console.log("test");' } });
 
     expect(textarea).toHaveValue('console.log("test");');
   });
-=======
-    render(<Home />)
-    
-    // Switch to basic editor to access textarea
-    const basicEditorToggle = screen.getByText('🚀 Real-time AI')
-    fireEvent.click(basicEditorToggle)
-    
-    const textarea = screen.getByRole('textbox')
-    fireEvent.change(textarea, { target: { value: 'console.log("test");' } })
-    
-    expect(textarea).toHaveValue('console.log("test");')
-  })
->>>>>>> 3f52268e
 
   it('updates language when select changes', () => {
     render(<Home />);
