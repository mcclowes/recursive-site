--- conflicted
+++ resolved
@@ -235,19 +235,14 @@
 
     render(<Home />);
 
-<<<<<<< HEAD
+    // Switch to basic editor for testing
+    const basicEditorToggle = screen.getByText('🚀 Real-time AI');
+    fireEvent.click(basicEditorToggle);
+
     const textarea = screen.getByRole('textbox');
     fireEvent.change(textarea, {
       target: { value: 'var x = 10;\nconsole.log(x);' },
     });
-=======
-    // Switch to basic editor for testing
-    const basicEditorToggle = screen.getByText('🚀 Real-time AI')
-    fireEvent.click(basicEditorToggle)
-
-    const textarea = screen.getByRole('textbox')
-    fireEvent.change(textarea, { target: { value: 'var x = 10;\nconsole.log(x);' } })
->>>>>>> 3f52268e
 
     const analyzeButton = screen.getByRole('button', { name: /analyze code/i });
     fireEvent.click(analyzeButton);
